from __future__ import annotations

import functools
import hashlib
from collections import defaultdict
from collections.abc import Mapping
from datetime import datetime
from datetime import timedelta
from enum import IntEnum
from enum import unique
from pathlib import Path
from typing import Any
from typing import Optional
from typing import TypedDict

import aiohttp
from tenacity import retry
from tenacity.stop import stop_after_attempt

import app.settings
import app.state
import app.utils
from app.constants.gamemodes import GameMode
from app.logging import Ansi
from app.logging import log
from app.repositories import maps as maps_repo
from app.utils import escape_enum
from app.utils import pymysql_encode

# from dataclasses import dataclass

__all__ = ("ensure_local_osu_file", "RankedStatus", "Beatmap", "BeatmapSet")

BEATMAPS_PATH = Path.cwd() / ".data/osu"

DEFAULT_LAST_UPDATE = datetime(1970, 1, 1)

IGNORED_BEATMAP_CHARS = dict.fromkeys(map(ord, r':\/*<>?"|'), None)


<<<<<<< HEAD
async def api_get_beatmaps(**params: Any) -> list[dict[str, Any]] | None:
=======
class BeatmapApiResponse(TypedDict):
    data: Optional[list[dict[str, Any]]]
    status_code: int


@retry(reraise=True, stop=stop_after_attempt(5))
async def api_get_beatmaps(**params: Any) -> BeatmapApiResponse:
>>>>>>> 2989b19e
    """\
    Fetch data from the osu!api with a beatmap's md5.

    Optionally use osu.direct's API if the user has not provided an osu! api key.
    """
    if app.settings.DEBUG:
        log(f"Doing api (getbeatmaps) request {params}", Ansi.LMAGENTA)

    if app.settings.OSU_API_KEY:
        # https://github.com/ppy/osu-api/wiki#apiget_beatmaps
        url = "https://old.ppy.sh/api/get_beatmaps"
        params["k"] = str(app.settings.OSU_API_KEY)
    else:
        # https://osu.direct/doc
        url = "https://osu.direct/api/get_beatmaps"

    async with app.state.services.http_client.get(url, params=params) as response:
        response_data = await response.json()
        if response.status == 200 and response_data:  # (data may be [])
            return {"data": response_data, "status_code": response.status}

    return {"data": None, "status_code": response.status}


async def ensure_local_osu_file(
    osu_file_path: Path,
    bmap_id: int,
    bmap_md5: str,
) -> bool:
    """Ensure we have the latest .osu file locally,
    downloading it from the osu!api if required."""
    if (
        not osu_file_path.exists()
        or hashlib.md5(osu_file_path.read_bytes()).hexdigest() != bmap_md5
    ):
        # need to get the file from the osu!api
        if app.settings.DEBUG:
            log(f"Doing osu!api (.osu file) request {bmap_id}", Ansi.LMAGENTA)

        url = f"https://old.ppy.sh/osu/{bmap_id}"
        async with app.state.services.http_client.get(url) as resp:
            if resp.status != 200:
                if 400 <= resp.status < 500:
                    # client error, report this to cmyui
                    stacktrace = app.utils.get_appropriate_stacktrace()
                    await app.state.services.log_strange_occurrence(stacktrace)
                return False

            osu_file_path.write_bytes(await resp.read())

    return True


# for some ungodly reason, different values are used to
# represent different ranked statuses all throughout osu!
# This drives me and probably everyone else pretty insane,
# but we have nothing to do but deal with it B).


@unique
@pymysql_encode(escape_enum)
class RankedStatus(IntEnum):
    """Server side osu! beatmap ranked statuses.
    Same as used in osu!'s /web/getscores.php.
    """

    NotSubmitted = -1
    Pending = 0
    UpdateAvailable = 1
    Ranked = 2
    Approved = 3
    Qualified = 4
    Loved = 5

    def __str__(self) -> str:
        return {
            self.NotSubmitted: "Unsubmitted",
            self.Pending: "Unranked",
            self.UpdateAvailable: "Outdated",
            self.Ranked: "Ranked",
            self.Approved: "Approved",
            self.Qualified: "Qualified",
            self.Loved: "Loved",
        }[self]

    @functools.cached_property
    def osu_api(self) -> int:
        """Convert the value to osu!api status."""
        # XXX: only the ones that exist are mapped.
        return {
            self.Pending: 0,
            self.Ranked: 1,
            self.Approved: 2,
            self.Qualified: 3,
            self.Loved: 4,
        }[self]

    @classmethod
    @functools.cache
    def from_osuapi(cls, osuapi_status: int) -> RankedStatus:
        """Convert from osu!api status."""
        mapping: Mapping[int, RankedStatus] = defaultdict(
            lambda: cls.UpdateAvailable,
            {
                -2: cls.Pending,  # graveyard
                -1: cls.Pending,  # wip
                0: cls.Pending,
                1: cls.Ranked,
                2: cls.Approved,
                3: cls.Qualified,
                4: cls.Loved,
            },
        )
        return mapping[osuapi_status]

    @classmethod
    @functools.cache
    def from_osudirect(cls, osudirect_status: int) -> RankedStatus:
        """Convert from osu!direct status."""
        mapping: Mapping[int, RankedStatus] = defaultdict(
            lambda: cls.UpdateAvailable,
            {
                0: cls.Ranked,
                2: cls.Pending,
                3: cls.Qualified,
                # 4: all ranked statuses lol
                5: cls.Pending,  # graveyard
                7: cls.Ranked,  # played before
                8: cls.Loved,
            },
        )
        return mapping[osudirect_status]

    @classmethod
    @functools.cache
    def from_str(cls, status_str: str) -> RankedStatus:
        """Convert from string value."""  # could perhaps have `'unranked': cls.Pending`?
        mapping: Mapping[str, RankedStatus] = defaultdict(
            lambda: cls.UpdateAvailable,
            {
                "pending": cls.Pending,
                "ranked": cls.Ranked,
                "approved": cls.Approved,
                "qualified": cls.Qualified,
                "loved": cls.Loved,
            },
        )
        return mapping[status_str]


# @dataclass
# class BeatmapInfoRequest:
#    filenames: Sequence[str]
#    ids: Sequence[int]

# @dataclass
# class BeatmapInfo:
#    id: int # i16
#    map_id: int # i32
#    set_id: int # i32
#    thread_id: int # i32
#    status: int # u8
#    osu_rank: int # u8
#    fruits_rank: int # u8
#    taiko_rank: int # u8
#    mania_rank: int # u8
#    map_md5: str


class Beatmap:
    """A class representing an osu! beatmap.

    This class provides a high level api which should always be the
    preferred method of fetching beatmaps due to its housekeeping.
    It will perform caching & invalidation, handle map updates while
    minimizing osu!api requests, and always use the most efficient
    method available to fetch the beatmap's information, while
    maintaining a low overhead.

    The only methods you should need are:
      await Beatmap.from_md5(md5: str, set_id: int = -1) -> Optional[Beatmap]
      await Beatmap.from_bid(bid: int) -> Optional[Beatmap]

    Properties:
      Beatmap.full -> str # Artist - Title [Version]
      Beatmap.url -> str # https://osu.cmyui.xyz/beatmapsets/123/321
      Beatmap.embed -> str # [{url} {full}]

      Beatmap.has_leaderboard -> bool
      Beatmap.awards_ranked_pp -> bool
      Beatmap.as_dict -> dict[str, object]

    Lower level API:
      Beatmap._from_md5_cache(md5: str, check_updates: bool = True) -> Optional[Beatmap]
      Beatmap._from_bid_cache(bid: int, check_updates: bool = True) -> Optional[Beatmap]

      Beatmap._from_md5_sql(md5: str) -> Optional[Beatmap]
      Beatmap._from_bid_sql(bid: int) -> Optional[Beatmap]

      Beatmap._parse_from_osuapi_resp(osuapi_resp: dict[str, object]) -> None

    Note that the BeatmapSet class also provides a similar API.

    Possibly confusing attributes
    -----------
    frozen: `bool`
        Whether the beatmap's status is to be kept when a newer
        version is found in the osu!api.
        # XXX: This is set when a map's status is manually changed.
    """

    def __init__(self, map_set: BeatmapSet, **kwargs: Any) -> None:
        self.set = map_set

        self.md5 = kwargs.get("md5", "")
        self.id = kwargs.get("id", 0)
        self.set_id = kwargs.get("set_id", 0)

        self.artist = kwargs.get("artist", "")
        self.title = kwargs.get("title", "")
        self.version = kwargs.get("version", "")  # diff name
        self.creator = kwargs.get("creator", "")

        self.last_update = kwargs.get("last_update", DEFAULT_LAST_UPDATE)
        self.total_length = kwargs.get("total_length", 0)
        self.max_combo = kwargs.get("max_combo", 0)

        self.status = RankedStatus(kwargs.get("status", 0))
        self.frozen = kwargs.get("frozen", False) == 1

        self.plays = kwargs.get("plays", 0)
        self.passes = kwargs.get("passes", 0)
        self.mode = GameMode(kwargs.get("mode", 0))
        self.bpm = kwargs.get("bpm", 0.0)

        self.cs = kwargs.get("cs", 0.0)
        self.od = kwargs.get("od", 0.0)
        self.ar = kwargs.get("ar", 0.0)
        self.hp = kwargs.get("hp", 0.0)

        self.diff = kwargs.get("diff", 0.0)

        self.filename = kwargs.get("filename", "")

    def __repr__(self) -> str:
        return self.full_name

    @property
    def full_name(self) -> str:
        """The full osu! formatted name `self`."""
        return f"{self.artist} - {self.title} [{self.version}]"

    @property
    def url(self) -> str:
        """The osu! beatmap url for `self`."""
        return f"https://osu.{app.settings.DOMAIN}/beatmapsets/{self.set.id}/{self.id}"

    @property
    def embed(self) -> str:
        """An osu! chat embed to `self`'s osu! beatmap page."""
        return f"[{self.url} {self.full_name}]"

    # TODO: cache these & standardize method for changing status

    @property
    def has_leaderboard(self) -> bool:
        """Return whether the map has a ranked leaderboard."""
        return self.status in (
            RankedStatus.Ranked,
            RankedStatus.Approved,
            RankedStatus.Loved,
        )

    @property
    def awards_ranked_pp(self) -> bool:
        """Return whether the map's status awards ranked pp for scores."""
        return self.status in (RankedStatus.Ranked, RankedStatus.Approved)

    @property  # perhaps worth caching some of?
    def as_dict(self) -> dict[str, object]:
        return {
            "md5": self.md5,
            "id": self.id,
            "set_id": self.set_id,
            "artist": self.artist,
            "title": self.title,
            "version": self.version,
            "creator": self.creator,
            "last_update": self.last_update,
            "total_length": self.total_length,
            "max_combo": self.max_combo,
            "status": self.status,
            "plays": self.plays,
            "passes": self.passes,
            "mode": self.mode,
            "bpm": self.bpm,
            "cs": self.cs,
            "od": self.od,
            "ar": self.ar,
            "hp": self.hp,
            "diff": self.diff,
        }

    # TODO: implement some locking for the map fetch methods

    """ High level API """
    # There are three levels of storage used for beatmaps,
    # the cache (ram), the db (disk), and the osu!api (web).
    # Going down this list gets exponentially slower, so
    # we always prioritze what's fastest when possible.
    # These methods will keep beatmaps reasonably up to
    # date and use the fastest storage available, while
    # populating the higher levels of the cache with new maps.

    @classmethod
    async def from_md5(cls, md5: str, set_id: int = -1) -> Beatmap | None:
        """Fetch a map from the cache, database, or osuapi by md5."""
        bmap = await cls._from_md5_cache(md5)

        if not bmap:
            # map not found in cache

            # to be efficient, we want to cache the whole set
            # at once rather than caching the individual map

            if set_id <= 0:
                # set id not provided - fetch it from the map md5
                rec = await maps_repo.fetch_one(md5=md5)

                if rec is not None:
                    # set found in db
                    set_id = rec["set_id"]
                else:
                    # set not found in db, try api
                    api_data = await api_get_beatmaps(h=md5)

                    if api_data["data"] is None:
                        return None

                    set_id = int(api_data[0]["beatmapset_id"])

            # fetch (and cache) beatmap set
            beatmap_set = await BeatmapSet.from_bsid(set_id)

            if beatmap_set is not None:
                # the beatmap set has been cached - fetch beatmap from cache
                bmap = await cls._from_md5_cache(md5)

                # XXX:HACK in this case, BeatmapSet.from_bsid will have
                # ensured the map is up to date, so we can just return it
                return bmap

        if bmap is not None:
            if bmap.set._cache_expired():
                await bmap.set._update_if_available()

        return bmap

    @classmethod
    async def from_bid(cls, bid: int) -> Beatmap | None:
        """Fetch a map from the cache, database, or osuapi by id."""
        bmap = await cls._from_bid_cache(bid)

        if not bmap:
            # map not found in cache

            # to be efficient, we want to cache the whole set
            # at once rather than caching the individual map

            rec = await maps_repo.fetch_one(id=bid)

            if rec is not None:
                # set found in db
                set_id = rec["set_id"]
            else:
                # set not found in db, try getting via api
                api_data = await api_get_beatmaps(b=bid)

                if api_data["data"] is None:
                    return None

                set_id = int(api_data[0]["beatmapset_id"])

            # fetch (and cache) beatmap set
            beatmap_set = await BeatmapSet.from_bsid(set_id)

            if beatmap_set is not None:
                # the beatmap set has been cached - fetch beatmap from cache
                bmap = await cls._from_bid_cache(bid)

                # XXX:HACK in this case, BeatmapSet.from_bsid will have
                # ensured the map is up to date, so we can just return it
                return bmap

        if bmap is not None:
            if bmap.set._cache_expired():
                await bmap.set._update_if_available()

        return bmap

    """ Lower level API """
    # These functions are meant for internal use under
    # all normal circumstances and should only be used
    # if you're really modifying bancho.py by adding new
    # features, or perhaps optimizing parts of the code.

    def _parse_from_osuapi_resp(self, osuapi_resp: dict[str, Any]) -> None:
        """Change internal data with the data in osu!api format."""
        # NOTE: `self` is not guaranteed to have any attributes
        #       initialized when this is called.
        self.md5 = osuapi_resp["file_md5"]
        # self.id = int(osuapi_resp['beatmap_id'])
        self.set_id = int(osuapi_resp["beatmapset_id"])

        self.artist, self.title, self.version, self.creator = (
            osuapi_resp["artist"],
            osuapi_resp["title"],
            osuapi_resp["version"],
            osuapi_resp["creator"],
        )

        self.filename = (
            ("{artist} - {title} ({creator}) [{version}].osu")
            .format(**osuapi_resp)
            .translate(IGNORED_BEATMAP_CHARS)
        )

        # quite a bit faster than using dt.strptime.
        _last_update = osuapi_resp["last_update"]
        self.last_update = datetime(
            year=int(_last_update[0:4]),
            month=int(_last_update[5:7]),
            day=int(_last_update[8:10]),
            hour=int(_last_update[11:13]),
            minute=int(_last_update[14:16]),
            second=int(_last_update[17:19]),
        )

        self.total_length = int(osuapi_resp["total_length"])

        if osuapi_resp["max_combo"] is not None:
            self.max_combo = int(osuapi_resp["max_combo"])
        else:
            self.max_combo = 0

        # if a map is 'frozen', we keep its status
        # even after an update from the osu!api.
        if not getattr(self, "frozen", False):
            osuapi_status = int(osuapi_resp["approved"])
            self.status = RankedStatus.from_osuapi(osuapi_status)

        self.mode = GameMode(int(osuapi_resp["mode"]))

        if osuapi_resp["bpm"] is not None:
            self.bpm = float(osuapi_resp["bpm"])
        else:
            self.bpm = 0.0

        self.cs = float(osuapi_resp["diff_size"])
        self.od = float(osuapi_resp["diff_overall"])
        self.ar = float(osuapi_resp["diff_approach"])
        self.hp = float(osuapi_resp["diff_drain"])

        self.diff = float(osuapi_resp["difficultyrating"])

    @staticmethod
    async def _from_md5_cache(md5: str) -> Beatmap | None:
        """Fetch a map from the cache by md5."""
        return app.state.cache.beatmap.get(md5, None)

    @staticmethod
    async def _from_bid_cache(bid: int) -> Beatmap | None:
        """Fetch a map from the cache by id."""
        return app.state.cache.beatmap.get(bid, None)

    async def fetch_rating(self) -> float | None:
        """Fetch the beatmap's rating from sql."""
        row = await app.state.services.database.fetch_one(
            "SELECT AVG(rating) rating FROM ratings WHERE map_md5 = :map_md5",
            {"map_md5": self.md5},
        )

        if row is None:
            return None

        return row["rating"]


class BeatmapSet:
    """A class to represent an osu! beatmap set.

    Like the Beatmap class, this class provides a high level api
    which should always be the preferred method of fetching beatmaps
    due to its housekeeping. It will perform caching & invalidation,
    handle map updates while minimizing osu!api requests, and always
    use the most efficient method available to fetch the beatmap's
    information, while maintaining a low overhead.

    The only methods you should need are:
      await BeatmapSet.from_bsid(bsid: int) -> Optional[BeatmapSet]

      BeatmapSet.all_officially_ranked_or_approved() -> bool
      BeatmapSet.all_officially_loved() -> bool

    Properties:
      BeatmapSet.url -> str # https://osu.cmyui.xyz/beatmapsets/123

    Lower level API:
      await BeatmapSet._from_bsid_cache(bsid: int) -> Optional[BeatmapSet]
      await BeatmapSet._from_bsid_sql(bsid: int) -> Optional[BeatmapSet]
      await BeatmapSet._from_bsid_osuapi(bsid: int) -> Optional[BeatmapSet]

      BeatmapSet._cache_expired() -> bool
      await BeatmapSet._update_if_available() -> None
      await BeatmapSet._save_to_sql() -> None
    """

    def __init__(
        self,
        id: int,
        last_osuapi_check: datetime,
        maps: list[Beatmap] | None = None,
    ) -> None:
        self.id = id

        self.maps = maps or []
        self.last_osuapi_check = last_osuapi_check

    def __repr__(self) -> str:
        map_names = []
        for bmap in self.maps:
            name = f"{bmap.artist} - {bmap.title}"
            if name not in map_names:
                map_names.append(name)
        return ", ".join(map_names)

    @property
    def url(self) -> str:  # same as above, just no beatmap id
        """The online url for this beatmap set."""
        return f"https://osu.{app.settings.DOMAIN}/beatmapsets/{self.id}"

    def all_officially_ranked_or_approved_or_frozen(self) -> bool:
        """Whether all the maps in the set are
        ranked or approved on official servers."""
        return all(
            # ranked status has been edited on bancho.py
            bmap.frozen or
            # ranked status is ranked or approved on bancho
            bmap.status in (RankedStatus.Ranked, RankedStatus.Approved)
            for bmap in self.maps
        )

    def all_officially_loved_or_frozen(self) -> bool:
        """Whether all the maps in the set are
        loved on official servers."""
        return all(
            # ranked status has been edited on bancho.py
            bmap.frozen or
            # ranked status is loved on bancho
            bmap.status == RankedStatus.Loved
            for bmap in self.maps
        )

    def _cache_expired(self) -> bool:
        """Whether the cached version of the set is
        expired and needs an update from the osu!api."""
        # ranked & approved maps are update-locked.
        if self.all_officially_ranked_or_approved_or_frozen():
            return False

        current_datetime = datetime.now()

        # the delta between cache invalidations will increase depending
        # on how long it's been since the map was last updated on osu!
        last_map_update = max(bmap.last_update for bmap in self.maps)
        update_delta = current_datetime - last_map_update

        # with a minimum of 2 hours, add 5 hours per year since its update.
        # the formula for this is subject to adjustment in the future.
        check_delta = timedelta(hours=2 + ((5 / 365) * update_delta.days))

        # we'll consider it much less likely for a loved map to be updated;
        # it's possible but the mapper will remove their leaderboard doing so.
        if self.all_officially_loved_or_frozen():
            # TODO: it's still possible for this to happen and the delta can span
            # over multiple days quite easily here, there should be a command to
            # force a cache invalidation on the set. (normal privs if spam protected)
            check_delta *= 4

        return current_datetime > (self.last_osuapi_check + check_delta)

    async def _update_if_available(self) -> None:
        """Fetch the newest data from the api, check for differences
        and propogate any update into our cache & database."""

        try:
            api_data = await api_get_beatmaps(s=self.id)
        except (aiohttp.ClientConnectorError, aiohttp.ContentTypeError):
            # NOTE: ClientConnectorError is directly caused by the API being unavailable

            # NOTE: ContentTypeError is caused by the API returning HTML and
            #       normally happens when CF protection is enabled while
            #       osu! recovers from a DDOS attack

            # we do not want to delete the beatmap in this case, so we simply return
            # but do not set the last check, as we would like to retry these ASAP

            return

        if api_data["data"] is not None:
            old_maps = {bmap.id: bmap for bmap in self.maps}
            new_maps = {int(api_map["beatmap_id"]): api_map for api_map in api_data}

            self.last_osuapi_check = datetime.now()

            # delete maps from old_maps where old.id not in new_maps
            # update maps from old_maps where old.md5 != new.md5
            # add maps to old_maps where new.id not in old_maps

            updated_maps: list[Beatmap] = []  # TODO: optimize
            map_md5s_to_delete: set[str] = set()

            # find maps in our current state that've been deleted, or need updates
            for old_id, old_map in old_maps.items():
                if old_id not in new_maps:
                    # delete map from old_maps
                    map_md5s_to_delete.add(old_map.md5)
                else:
                    new_map = new_maps[old_id]
                    new_ranked_status = RankedStatus.from_osuapi(
                        int(new_map["approved"]),
                    )
                    if (
                        old_map.md5 != new_map["file_md5"]
                        or old_map.status != new_ranked_status
                    ):
                        # update map from old_maps
                        bmap = old_maps[old_id]
                        bmap._parse_from_osuapi_resp(new_map)
                        updated_maps.append(bmap)
                    else:
                        # map is the same, make no changes
                        updated_maps.append(old_map)  # TODO: is this needed?

            # find maps that aren't in our current state, and add them
            for new_id, new_map in new_maps.items():
                if new_id not in old_maps:
                    # new map we don't have locally, add it
                    bmap: Beatmap = Beatmap.__new__(Beatmap)
                    bmap.id = new_id

                    bmap._parse_from_osuapi_resp(new_map)

                    # (some implementation-specific stuff not given by api)
                    bmap.frozen = False
                    bmap.passes = 0
                    bmap.plays = 0

                    bmap.set = self
                    updated_maps.append(bmap)

            # save changes to cache
            self.maps = updated_maps

            # save changes to sql

            if map_md5s_to_delete:
                # delete maps
                await app.state.services.database.execute(
                    "DELETE FROM maps WHERE md5 IN :map_md5s",
                    {"map_md5s": map_md5s_to_delete},
                )

                # delete scores on the maps
                # TODO: if we add FKs to db, won't need this?
                await app.state.services.database.execute(
                    "DELETE FROM scores WHERE map_md5 IN :map_md5s",
                    {"map_md5s": map_md5s_to_delete},
                )

            # update last_osuapi_check
            await app.state.services.database.execute(
                "REPLACE INTO mapsets "
                "(id, server, last_osuapi_check) "
                "VALUES (:id, :server, :last_osuapi_check)",
                {
                    "id": self.id,
                    "server": "osu!",
                    "last_osuapi_check": self.last_osuapi_check,
                },
            )

            # update maps in sql
            await self._save_to_sql()
        elif api_data["status_code"] in (404, 200):
            # NOTE: 200 can return an empty array of beatmaps,
            #       so we still delete in this case if the beatmap data is None
            # TODO: is 404 and 200 the only cases where we should delete the beatmap?

            # TODO: we have the map on disk but it's
            #       been removed from the osu!api.
            map_md5s_to_delete = {bmap.md5 for bmap in self.maps}

            # delete maps
            await app.state.services.database.execute(
                "DELETE FROM maps WHERE md5 IN :map_md5s",
                {"map_md5s": map_md5s_to_delete},
            )

            # delete scores on the maps
            # TODO: if we add FKs to db, won't need this?
            await app.state.services.database.execute(
                "DELETE FROM scores WHERE map_md5 IN :map_md5s",
                {"map_md5s": map_md5s_to_delete},
            )

            # delete set
            await app.state.services.database.execute(
                "DELETE FROM mapsets WHERE id = :set_id",
                {"set_id": self.id},
            )

    async def _save_to_sql(self) -> None:
        """Save the object's attributes into the database."""
        await app.state.services.database.execute_many(
            "REPLACE INTO maps ("
            "md5, id, server, set_id, "
            "artist, title, version, creator, "
            "filename, last_update, total_length, "
            "max_combo, status, frozen, "
            "plays, passes, mode, bpm, "
            "cs, od, ar, hp, diff"
            ") VALUES ("
            ":md5, :id, :server, :set_id, "
            ":artist, :title, :version, :creator, "
            ":filename, :last_update, :total_length, "
            ":max_combo, :status, :frozen, "
            ":plays, :passes, :mode, :bpm, "
            ":cs, :od, :ar, :hp, :diff"
            ")",
            [
                {
                    "md5": bmap.md5,
                    "id": bmap.id,
                    "server": "osu!",
                    "set_id": bmap.set_id,
                    "artist": bmap.artist,
                    "title": bmap.title,
                    "version": bmap.version,
                    "creator": bmap.creator,
                    "filename": bmap.filename,
                    "last_update": bmap.last_update,
                    "total_length": bmap.total_length,
                    "max_combo": bmap.max_combo,
                    "status": bmap.status,
                    "frozen": bmap.frozen,
                    "plays": bmap.plays,
                    "passes": bmap.passes,
                    "mode": bmap.mode,
                    "bpm": bmap.bpm,
                    "cs": bmap.cs,
                    "od": bmap.od,
                    "ar": bmap.ar,
                    "hp": bmap.hp,
                    "diff": bmap.diff,
                }
                for bmap in self.maps
            ],
        )

    @staticmethod
    async def _from_bsid_cache(bsid: int) -> BeatmapSet | None:
        """Fetch a mapset from the cache by set id."""
        return app.state.cache.beatmapset.get(bsid, None)

    @classmethod
    async def _from_bsid_sql(cls, bsid: int) -> BeatmapSet | None:
        """Fetch a mapset from the database by set id."""
        async with app.state.services.database.connection() as db_conn:
            last_osuapi_check = await db_conn.fetch_val(
                "SELECT last_osuapi_check FROM mapsets WHERE id = :set_id",
                {"set_id": bsid},
                column=0,  # last_osuapi_check
            )

            if last_osuapi_check is None:
                return None

            bmap_set = cls(id=bsid, last_osuapi_check=last_osuapi_check)

            for row in await maps_repo.fetch_many(set_id=bsid):
                bmap = Beatmap(
                    md5=row["md5"],
                    id=row["id"],
                    set_id=row["set_id"],
                    artist=row["artist"],
                    title=row["title"],
                    version=row["version"],
                    creator=row["creator"],
                    last_update=row["last_update"],
                    total_length=row["total_length"],
                    max_combo=row["max_combo"],
                    status=row["status"],
                    frozen=row["frozen"],
                    plays=row["plays"],
                    passes=row["passes"],
                    mode=row["mode"],
                    bpm=row["bpm"],
                    cs=row["cs"],
                    od=row["od"],
                    ar=row["ar"],
                    hp=row["hp"],
                    diff=row["diff"],
                    filename=row["filename"],
                    map_set=bmap_set,
                )

                # XXX: tempfix for bancho.py <v3.4.1,
                # where filenames weren't stored.
                if not bmap.filename:
                    bmap.filename = (
                        ("{artist} - {title} ({creator}) [{version}].osu")
                        .format(
                            artist=row["artist"],
                            title=row["title"],
                            creator=row["creator"],
                            version=row["version"],
                        )
                        .translate(IGNORED_BEATMAP_CHARS)
                    )

                    await maps_repo.update(bmap.id, filename=bmap.filename)

                bmap_set.maps.append(bmap)

        return bmap_set

    @classmethod
    async def _from_bsid_osuapi(cls, bsid: int) -> BeatmapSet | None:
        """Fetch a mapset from the osu!api by set id."""
        api_data = await api_get_beatmaps(s=bsid)
        if api_data:
            self = cls(id=bsid, last_osuapi_check=datetime.now())

            # XXX: pre-mapset bancho.py support
            # select all current beatmaps
            # that're frozen in the db
            res = await app.state.services.database.fetch_all(
                "SELECT id, status FROM maps WHERE set_id = :set_id AND frozen = 1",
                {"set_id": bsid},
            )

            current_maps = {row["id"]: row["status"] for row in res}

            for api_bmap in api_data:
                # newer version available for this map
                bmap: Beatmap = Beatmap.__new__(Beatmap)
                bmap.id = int(api_bmap["beatmap_id"])

                if bmap.id in current_maps:
                    # map is currently frozen, keep it's status.
                    bmap.status = RankedStatus(current_maps[bmap.id])
                    bmap.frozen = True
                else:
                    bmap.frozen = False

                bmap._parse_from_osuapi_resp(api_bmap)

                # (some implementation-specific stuff not given by api)
                bmap.passes = 0
                bmap.plays = 0

                bmap.set = self
                self.maps.append(bmap)

            await app.state.services.database.execute(
                "REPLACE INTO mapsets "
                "(id, server, last_osuapi_check) "
                "VALUES (:id, :server, :last_osuapi_check)",
                {
                    "id": self.id,
                    "server": "osu!",
                    "last_osuapi_check": self.last_osuapi_check,
                },
            )

            await self._save_to_sql()
            return self

        return None

    @classmethod
    async def from_bsid(cls, bsid: int) -> BeatmapSet | None:
        """Cache all maps in a set from the osuapi, optionally
        returning beatmaps by their md5 or id."""
        bmap_set = await cls._from_bsid_cache(bsid)
        did_api_request = False

        if not bmap_set:
            bmap_set = await cls._from_bsid_sql(bsid)

            if not bmap_set:
                bmap_set = await cls._from_bsid_osuapi(bsid)

                if not bmap_set:
                    return None

                did_api_request = True

        # TODO: this can be done less often for certain types of maps,
        # such as ones that're ranked on bancho and won't be updated,
        # and perhaps ones that haven't been updated in a long time.
        if not did_api_request and bmap_set._cache_expired():
            await bmap_set._update_if_available()

        # cache the beatmap set, and beatmaps
        # to be efficient in future requests
        cache_beatmap_set(bmap_set)

        return bmap_set


def cache_beatmap(beatmap: Beatmap) -> None:
    """Add the beatmap to the cache."""
    app.state.cache.beatmap[beatmap.md5] = beatmap
    app.state.cache.beatmap[beatmap.id] = beatmap


def cache_beatmap_set(beatmap_set: BeatmapSet) -> None:
    """Add the beatmap set, and each beatmap to the cache."""
    app.state.cache.beatmapset[beatmap_set.id] = beatmap_set

    for beatmap in beatmap_set.maps:
        cache_beatmap(beatmap)<|MERGE_RESOLUTION|>--- conflicted
+++ resolved
@@ -38,9 +38,6 @@
 IGNORED_BEATMAP_CHARS = dict.fromkeys(map(ord, r':\/*<>?"|'), None)
 
 
-<<<<<<< HEAD
-async def api_get_beatmaps(**params: Any) -> list[dict[str, Any]] | None:
-=======
 class BeatmapApiResponse(TypedDict):
     data: Optional[list[dict[str, Any]]]
     status_code: int
@@ -48,7 +45,6 @@
 
 @retry(reraise=True, stop=stop_after_attempt(5))
 async def api_get_beatmaps(**params: Any) -> BeatmapApiResponse:
->>>>>>> 2989b19e
     """\
     Fetch data from the osu!api with a beatmap's md5.
 
