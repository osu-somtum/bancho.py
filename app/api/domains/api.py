--- conflicted
+++ resolved
@@ -128,11 +128,7 @@
     mods: int = Query(0, min=0, max=2_147_483_647),
     mode: int = Query(0, min=0, max=11),
     combo: int = Query(None, max=2_147_483_647),
-<<<<<<< HEAD
     acclist: list[float] = Query([100, 99, 98, 95], alias="acc")
-=======
-    acclist: list[float] = Query(None, alias="acc"),
->>>>>>> c2af094b
 ):
     """Calculates the PP of a specified map with specified score parameters."""
 
@@ -159,33 +155,11 @@
         )
 
     scores = []
-<<<<<<< HEAD
     
     if all(x is None for x in [ngeki, nkatu, n100, n50]):
         scores = [ScoreParams(GameMode(mode).as_vanilla, mods, combo, acc, nmiss=misses) for acc in acclist]
     else:
         scores.append(ScoreParams(GameMode(mode).as_vanilla, mods, combo, ngeki=ngeki or 0, nkatu=nkatu or 0, n100=n100 or 0, n50=n50 or 0, nmiss=misses))
-=======
-
-    if acclist:
-        scores = [
-            ScoreParams(GameMode(mode).as_vanilla, mods, combo, acc, nmiss=misses)
-            for acc in acclist
-        ]
-    else:
-        scores.append(
-            ScoreParams(
-                GameMode(mode).as_vanilla,
-                mods,
-                combo,
-                ngeki=ngeki,
-                nkatu=nkatu,
-                n100=n100,
-                n50=n50,
-                nmiss=misses,
-            ),
-        )
->>>>>>> c2af094b
 
     results = app.usecases.performance.calculate_performances(
         str(BEATMAPS_PATH / f"{beatmap.id}.osu"),
