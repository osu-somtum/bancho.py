--- conflicted
+++ resolved
@@ -333,11 +333,7 @@
                     }
                 else:
                     # time out their previous /np
-<<<<<<< HEAD
-                    p.last_np = None
-=======
-                    player.last_np["timeout"] = 0.0
->>>>>>> 4d4a1d3e
+                    player.last_np = None
 
             t_chan.send(msg, sender=player)
 
@@ -1217,11 +1213,7 @@
                         resp_msg = "Could not find map."
 
                         # time out their previous /np
-<<<<<<< HEAD
-                        p.last_np = None
-=======
-                        player.last_np["timeout"] = 0.0
->>>>>>> 4d4a1d3e
+                        player.last_np = None
 
                     player.send(resp_msg, sender=target)
 
